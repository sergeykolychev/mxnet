package ml.dmlc.mxnet

import ml.dmlc.mxnet.Base._
import org.slf4j.LoggerFactory

import scala.collection.mutable.ListBuffer

object IO {
  type IterCreateFunc = (Map[String, String]) => DataIter

  private val logger = LoggerFactory.getLogger(classOf[DataIter])
  private val iterCreateFuncs: Map[String, IterCreateFunc] = _initIOModule()

  /**
    * create iterator via iterName and params
    * @param iterName name of iterator; "MNISTIter" or "ImageRecordIter"
    * @param params paramters for create iterator
    * @return
    */
  def createIterator(iterName: String, params: Map[String, String]): DataIter = {
    return iterCreateFuncs(iterName)(params)
  }

  /**
    * initi all IO creator Functions
    * @return
    */
  private def _initIOModule(): Map[String, IterCreateFunc] = {
    val IterCreators = new ListBuffer[DataIterCreator]
    checkCall(_LIB.mxListDataIters(IterCreators))
    IterCreators.map(_makeIOIterator).toMap
  }

  private def _makeIOIterator(handle: DataIterCreator): (String, IterCreateFunc) = {
    val name = new RefString
    val desc = new RefString
    val argNames = new ListBuffer[String]
    val argTypes = new ListBuffer[String]
    val argDescs = new ListBuffer[String]
    checkCall(_LIB.mxDataIterGetIterInfo(handle, name, desc, argNames, argTypes, argDescs))
    val paramStr = Base.ctypes2docstring(argNames, argTypes, argDescs)
    val docStr = s"${name.value}\n${desc.value}\n\n$paramStr\n"
    logger.debug(docStr)
    return (name.value, creator(handle))
  }

  /**
    *
    * @param handle
    * @param params
    * @return
    */
  private def creator(handle: DataIterCreator)(
              params: Map[String, String]): DataIter = {
    val out = new DataIterHandle
    val keys = params.keys.toArray
    val vals = params.values.toArray
    checkCall(_LIB.mxDateIterCreateIter(handle, keys, vals, out))
    return new MXDataIter(out)
  }
}

<<<<<<< HEAD
//class for batch of data
=======
/**
  * batch of data
  * @param data
  * @param label
  * @param index
  * @param pad
  */
>>>>>>> e01f6fa9
class DataBatch(val data: NDArray,
                val label: NDArray,
                val index: List[Long],
                val pad: Int)

/**
<<<<<<< HEAD
  *DataIter object in mxnet.
  */
abstract class DataIter {
=======
  *
  * @param batchSize
  */
abstract class DataIter (val batchSize: Int = 0) {
>>>>>>> e01f6fa9
  /**
    * reset the iterator
    */
  def reset(): Unit
  /**
    * Iterate to next batch
    * @return whether the move is successful
    */
  def iterNext(): Boolean

  /**
    * get next data batch from iterator
    * @return
    */
  def next(): DataBatch = {
    return new DataBatch(getData(), getLabel(), getIndex(), getPad())
  }

  /**
    * get data of current batch
    * @return the data of current batch
    */
  def getData(): NDArray

  /**
    * Get label of current batch
    * @return the label of current batch
    */
  def getLabel(): NDArray

  /**
    * get the number of padding examples
    * in current batch
    * @return number of padding examples in current batch
    */
  def getPad(): Int

  /**
    * the index of current batch
    * @return
    */
  def getIndex(): List[Long]

  /**
    * return next batch of data
    * @return
    */
  def next(): DataBatch = {
      return new DataBatch(getData(), getLabel(), getIndex(), getPad())
  }
}

/**
  * DataIter built in MXNet.
  * @param handle the handle to the underlying C++ Data Iterator
  */
class MXDataIter(var handle: DataIterHandle) extends DataIter {
  private val logger = LoggerFactory.getLogger(classOf[MXDataIter])

  /**
    * reset the iterator
    */
  override def reset(): Unit = {
    checkCall(_LIB.mxDataIterBeforeFirst(handle))
  }

  /**
    * Iterate to next batch
    * @return whether the move is successful
    */
  override def iterNext(): Boolean = {
    val next = new RefInt
    checkCall(_LIB.mxDataIterNext(handle, next))
    return next.value > 0
  }

  /**
    * get data of current batch
    * @return the data of current batch
    */
  override def getData(): NDArray = {
    val out = new NDArrayHandle
    checkCall(_LIB.mxDataIterGetData(handle, out))
    return new NDArray(out)
  }

  /**
    * Get label of current batch
    * @return the label of current batch
    */
  override def getLabel(): NDArray = {
    val out = new NDArrayHandle
    checkCall(_LIB.mxDataIterGetLabel(handle, out))
    return new NDArray(out)
  }

  /**
    * the index of current batch
    * @return
    */
  override def getIndex(): List[Long] = {
    val outIndex = new ListBuffer[Long]
    val outSize = new RefLong
    checkCall(_LIB.mxDataIterGetIndex(handle, outIndex, outSize))
    return outIndex.toList
  }

  /**
    * get the number of padding examples
    * in current batch
    * @return number of padding examples in current batch
    */
  override def getPad(): MXUint = {
    val out = new MXUintRef
    checkCall(_LIB.mxDataIterGetPadNum(handle, out))
    return out.value
  }
}

/**
  * To do
  */
class ArrayDataIter() extends DataIter {
  /**
    * reset the iterator
    */
  override def reset(): Unit = ???

  /**
    * get data of current batch
    * @return the data of current batch
    */
  override def getData(): NDArray = ???

  /**
    * Get label of current batch
    * @return the label of current batch
    */
  override def getLabel(): NDArray = ???

  /**
    * the index of current batch
    * @return
    */
  override def getIndex(): List[Long] = ???

  /**
    * Iterate to next batch
    * @return whether the move is successful
    */
  override def iterNext(): Boolean = ???

  /**
    * get the number of padding examples
    * in current batch
    * @return number of padding examples in current batch
    */
  override def getPad(): MXUint = ???
}

<|MERGE_RESOLUTION|>--- conflicted
+++ resolved
@@ -60,33 +60,23 @@
   }
 }
 
-<<<<<<< HEAD
-//class for batch of data
-=======
-/**
-  * batch of data
+
+/**
+  * class batch of data
   * @param data
   * @param label
   * @param index
   * @param pad
   */
->>>>>>> e01f6fa9
 class DataBatch(val data: NDArray,
                 val label: NDArray,
                 val index: List[Long],
                 val pad: Int)
 
 /**
-<<<<<<< HEAD
   *DataIter object in mxnet.
   */
-abstract class DataIter {
-=======
-  *
-  * @param batchSize
-  */
 abstract class DataIter (val batchSize: Int = 0) {
->>>>>>> e01f6fa9
   /**
     * reset the iterator
     */
@@ -130,13 +120,6 @@
     */
   def getIndex(): List[Long]
 
-  /**
-    * return next batch of data
-    * @return
-    */
-  def next(): DataBatch = {
-      return new DataBatch(getData(), getLabel(), getIndex(), getPad())
-  }
 }
 
 /**
