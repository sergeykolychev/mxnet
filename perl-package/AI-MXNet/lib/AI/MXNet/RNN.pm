--- conflicted
+++ resolved
@@ -143,10 +143,7 @@
 method RNNCell(@args)            { AI::MXNet::RNN::Cell->new(@args % 2 ? ('num_hidden', @args) : @args) }
 method LSTMCell(@args)           { AI::MXNet::RNN::LSTMCell->new(@args % 2 ? ('num_hidden', @args) : @args) }
 method GRUCell(@args)            { AI::MXNet::RNN::GRUCell->new(@args % 2 ? ('num_hidden', @args) : @args) }
-<<<<<<< HEAD
-=======
 method FusedRNNCell(@args)       { AI::MXNet::RNN::FusedCell->new(@args % 2 ? ('num_hidden', @args) : @args) }
->>>>>>> ec2fa29e
 method SequentialRNNCell(@args)  { AI::MXNet::RNN::SequentialCell->new(@args) }
 method encode_sentences(@args)   { AI::MXNet::RNN::IO->encode_sentences(@args) }
 method BucketSentenceIter(@args)
