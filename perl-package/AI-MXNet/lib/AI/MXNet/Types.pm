package AI::MXNet::Types;
use strict;
use warnings;
use Mouse::Util::TypeConstraints;
use Exporter;
use base qw(Exporter);
@AI::MXNet::Types::EXPORT = qw(find_type_constraint enum);

class_type 'PDL';
class_type 'PDL::Matrix';
class_type 'AI::MXNet::NDArray';
class_type 'AI::MXNet::Symbol';
class_type 'AI::MXNet::NDArray::Slice';
class_type 'AI::MXNet::Executor';
class_type 'AI::MXNet::DataDesc';
class_type 'AI::MXNet::Callback';
class_type 'AI::MXNet::EvalMetric';
class_type 'AI::MXNet::DataParallelExecutorGroup';
class_type 'AI::MXNet::Optimizer';
class_type 'AI::MXNet::InitDesc';
subtype "AcceptableInput" => as "Num|PDL|PDL::Matrix|AI::MXNet::NDArray|AI::MXNet::NDArray::Slice|ArrayRef";
subtype "Index"           => as "Int";
subtype "DimSize"         => as "Int" => where { $_ >= 0 };
subtype "Shape"           => as "ArrayRef[DimSize]";
subtype "WholeDim"        => as "Str" => where { $_ eq 'X' };
subtype "Slice"           => as "ArrayRef[Index]|WholeDim|Index" => where { ref $_ ? @$_ > 0 : 1 };
subtype "Dtype"           => as enum([qw[float32 float64 float16 uint8 int32]]);
subtype "Metric"          => as "Maybe[CodeRef|Str]";
subtype "ProfilerMode"    => as enum([qw[symbolic all]]);
subtype "ProfilerState"   => as enum([qw[stop run]]);
subtype "GradReq"         => as enum([qw[add write null]]);
subtype "NameShape"       => as "ArrayRef" => where {
    find_type_constraint("Str")->check($_->[0])
        and
    find_type_constraint("Shape")->check($_->[1])
};
subtype "Callback"        => as "CodeRef|ArrayRef[Coderef]|AI::MXNet::Callback|ArrayRef[AI::MXNet::Callback]";
subtype "EvalMetric"      => as "AI::MXNet::EvalMetric|Str|CodeRef";
subtype "Optimizer"       => as "AI::MXNet::Optimizer|Str";
subtype "Activation"      => as "AI::MXNet::Symbol|Str";
<<<<<<< HEAD
subtype "SymbolOrArrayOfSymbols" => as "AI::MXNet::Symbol|ArrayRef[AI::MXNet::Symbol]";
=======
subtype "SymbolOrArrayOfSymbols" => as "AI::MXNet::Symbol|ArrayRef[AI::MXNet::Symbol]";
subtype "NameShapeOrDataDesc" => as "NameShape|AI::MXNet::DataDesc";
>>>>>>> e469ac84
<|MERGE_RESOLUTION|>--- conflicted
+++ resolved
@@ -38,9 +38,5 @@
 subtype "EvalMetric"      => as "AI::MXNet::EvalMetric|Str|CodeRef";
 subtype "Optimizer"       => as "AI::MXNet::Optimizer|Str";
 subtype "Activation"      => as "AI::MXNet::Symbol|Str";
-<<<<<<< HEAD
 subtype "SymbolOrArrayOfSymbols" => as "AI::MXNet::Symbol|ArrayRef[AI::MXNet::Symbol]";
-=======
-subtype "SymbolOrArrayOfSymbols" => as "AI::MXNet::Symbol|ArrayRef[AI::MXNet::Symbol]";
-subtype "NameShapeOrDataDesc" => as "NameShape|AI::MXNet::DataDesc";
->>>>>>> e469ac84
+subtype "NameShapeOrDataDesc" => as "NameShape|AI::MXNet::DataDesc";