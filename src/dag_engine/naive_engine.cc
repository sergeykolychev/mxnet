--- conflicted
+++ resolved
@@ -7,29 +7,20 @@
 namespace mxnet {
 namespace engine {
 
-<<<<<<< HEAD
 NaiveEngine::Variable NaiveEngine::NewVar() { return nullptr; }
-=======
-// The Naive engine interface
-class NaiveEngine : public DAGEngine {
- public:
-  NaiveEngine() {
-    #if MXNET_USE_CUDA
-    stream_ = mshadow::NewStream<gpu>(true, false);
-    ctx_.stream = stream_;
-    #endif
-  }
 
-  ~NaiveEngine() {
-    #if MXNET_USE_CUDA
-    mshadow::DeleteStream(stream_);
-    #endif
-  }
+NaiveEngine::NaiveEngine() {
+#if MXNET_USE_CUDA
+  stream_ = mshadow::NewStream<gpu>(true, false);
+  ctx_.stream = stream_;
+#endif
+}
 
-  Variable NewVar() override {
-    return nullptr;
-  }
->>>>>>> a655d302
+NaiveEngine::~NaiveEngine() {
+#if MXNET_USE_CUDA
+  mshadow::DeleteStream(stream_);
+#endif
+}
 
 NaiveEngine::OprHandle NaiveEngine::NewOperator(AsyncFn,
                                                 std::vector<Variable> const&,
@@ -42,26 +33,15 @@
 
 void NaiveEngine::Push(OprHandle, Context) { LOG(FATAL) << "Not implemented"; }
 
-<<<<<<< HEAD
 void NaiveEngine::Push(Fn exec_fun, Context exec_ctx,
                        std::vector<Variable> const&,
                        std::vector<Variable> const&) {
   if (exec_ctx.dev_mask == gpu::kDevMask) {
-    ctx_.stream = &stream_;
 #if MXNET_USE_CUDA
     mshadow::SetDevice<gpu>(exec_ctx.dev_id);
+    ctx_.stream = stream_;
     exec_fun(ctx_);
-=======
-  void Push(Fn exec_fun, Context exec_ctx,
-            std::vector<Variable> const& use_vars,
-            std::vector<Variable> const& mutate_vars) override {
-    if (exec_ctx.dev_mask == gpu::kDevMask) {
-#if MXNET_USE_CUDA
-      mshadow::SetDevice<gpu>(exec_ctx.dev_id);
-      ctx_.stream = stream_;
-      exec_fun(ctx_);
-      stream_->Wait();
->>>>>>> a655d302
+    stream_->Wait();
 #else
     LOG(FATAL) << "GPU is not enabled";
 #endif
@@ -81,16 +61,7 @@
 
 void NaiveEngine::WaitForVar(Variable) {}
 
-<<<<<<< HEAD
 void NaiveEngine::WaitForAll() {}
-=======
- private:
-  RunContext ctx_;
-  #if MXNET_USE_CUDA
-  mshadow::Stream<gpu> *stream_;
-  #endif
-};
->>>>>>> a655d302
 
 }  // namespace engine
 
